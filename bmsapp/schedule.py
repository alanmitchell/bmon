'''This module holds the Schedule class.  The Schedule class identifies time periods
when a facility is occupied and unoccupied.
'''
import datetime
import pytz
from dateutil import parser

class Schedule:
    '''This class represents an occupied/unoccupied schedule for a facility.
    '''

    def __init__(self, schedule_text, tz_name):
        '''Constructs a Schedule object.

        'schedule_text' is a string that describes the occupied periods
            of the schedule.  The format is described below.

        'tz_name' is the name of the timezone (as a string) where the facility
            is located.  'tz_name' must be available in the pytz timezone database.
            An example value is 'US/Alaska'.

        'schedule_text' formatting.  Lines like the following are valid:

            M-F: 8a-5p
            Tu, Th : 6:30p - 7p, 8p - 9:45p

        Abbreviations for day names are allowed.
        Seasonal scheduling is not currently supported.

        '''

        # Create a timezone object and store for later use.
        self.tz = pytz.timezone(tz_name)

        schedule_dictionary = {}

        # Parse the schedule description
        for schedule_line in  schedule_text.splitlines():

            # Split on first colon into days and times
            schedule_days_text,schedule_times_text = schedule_line.split(':',1)

            # Parse the days
            days_list = []
            for schedule_day_range in [text.strip() for text in schedule_days_text.split(',')]:
                if '-' in schedule_day_range:
                    schedule_start_day,schedule_end_day = schedule_day_range.split('-',1)
                    for day_index in range(self.__parse_day_text(schedule_start_day),
                                           self.__parse_day_text(schedule_end_day) + 1):
                        days_list.append(day_index)
                else:
                    days_list.append(self.__parse_day_text(schedule_day_range))

            # Parse the times
            times_list = []
            for schedule_time_range in [text.strip() for text in schedule_times_text.split(',')]:
                schedule_start_time,schedule_end_time = schedule_time_range.split('-',1)
                times_list.append((parser.parse(schedule_start_time).time(),parser.parse(schedule_end_time).time()))

            # Add the days and times to the schedule dictionary
            day_time_dictionary = dict.fromkeys(days_list, times_list)
            for day in day_time_dictionary.keys():
                if schedule_dictionary.has_key(day):
                    schedule_dictionary[day] = schedule_dictionary[day] + day_time_dictionary[day]
                else:
                    schedule_dictionary[day] = day_time_dictionary[day]

        # Set the definition for the schedule
        self.definition = schedule_dictionary

    def __parse_day_text(self, day_text):
        '''Returns a day index from the text of a day name'''

        # Dictionary mapping day names to indices
        # days_dict = dict([(x.strftime('%A'), x.isoweekday()) for x in [datetime.date(2001, 1, i) for i in range(1, 8)]])
        days_dict = {'Sunday': 0, 'Monday': 1, 'Tuesday': 2, 'Wednesday': 3,
                     'Thursday': 4, 'Friday': 5, 'Saturday': 6}

        for day_name in days_dict.keys():
            if day_name.startswith(day_text):
                return days_dict[day_name]

    def is_occupied(self, ts):
        '''Returns True if the Unix timestamp, 'ts', falls within an occupied
        period identified by this schedule.  Returns False otherwise.
        '''

        # convert the timestamp 'ts' to a Python datetime object in the facility's time zone
        dt = datetime.datetime.fromtimestamp(ts, self.tz)

        # test to see if there is an entry in the schedule dictionary for the day and time
        if self.definition.has_key((dt.isoweekday())):
            # retrieve the occupied times for the day
            occupied_times = self.definition[dt.isoweekday()]

            for start_time,end_time in occupied_times:
                if start_time < dt.time() < end_time:
                    return True

        # Return False if we haven't already returned with True
        return False

    def occupied_periods(self, ts_start, ts_end):
        '''Returns a list of two-tuples identifying all of the occupied periods
        falling in the range from 'ts_start' to 'ts_end', which are both Unix
        timestamps.  The format of the return list is:
            [ (1419276095, 1419276200), (1419276300, 1419276500), etc ]
        Each tuple gives the start and stop of an occupied period, using Unix
        timestamps.
        '''
<<<<<<< HEAD

        periods_list = []

        # Loop through the timestamp range by day
        for ts in range(int(ts_start), int(ts_end) + 1, 60 * 60 * 24):
            dt = datetime.datetime.fromtimestamp(ts, self.tz)

            # test to see if there is an entry in the schedule dictionary for the day and time
            if self.definition.has_key(dt.isoweekday()):
                # retrieve the occupied times for the day
                occupied_times = self.definition[dt.isoweekday()]

                # convert the start and end times to timestamps
                for start, end in occupied_times:
                    start_ts = self.__dt_to_ts(dt.replace(hour=start.hour, minute=start.minute, second=start.second))
                    end_ts = self.__dt_to_ts(dt.replace(hour=end.hour, minute=end.minute, second=end.second))
                    if end_ts >= ts_start and start_ts <= ts_end:
                        if start_ts < ts_start:
                            start_ts = ts_start
                        if end_ts > ts_end:
                            end_ts = ts_end
                        periods_list.append((start_ts, end_ts))

        return periods_list

    def __dt_to_ts(self, date_time):
        date_time_delta = date_time - datetime.datetime.fromtimestamp(0, self.tz)
        return  date_time_delta.seconds + (date_time_delta.days * 24 * 60 * 60)

if __name__ == '__main__':
    description = 'M-F: 8a-5p\nTu, Th : 6:30p - 7p, 8p - 9:45p'
    schedule_object = Schedule(description,'US/Alaska')

    print str(schedule_object.definition)
    # print schedule_object.is_occupied(time.time())
    # print schedule_object.occupied_periods(time.time(),time.time() + (60 * 60 * 24 * 3))
=======
        return [ (1419276095, 1419276200), 
                 (1419276300, 1419276500) ]

    def is_occupied_day(self, ts):
        '''Returns True if the Unix timestamp, 'ts', falls on a day that is 
        "predominantly occupied".  Returns False otherwise.  "Predominantly
        occupied" means that the number of occupied hours in that day are 
        more than 65% of the occupied hours in the most occupied day of
        the week.  So, if Monday has 12 occupied hours and is the most
        occupied day of the week, this function will return True if the
        day of the week that 'ts' falls on has more than 7.8 occupied hours.
        '''
        return True
>>>>>>> 0180b466
<|MERGE_RESOLUTION|>--- conflicted
+++ resolved
@@ -108,7 +108,6 @@
         Each tuple gives the start and stop of an occupied period, using Unix
         timestamps.
         '''
-<<<<<<< HEAD
 
         periods_list = []
 
@@ -145,18 +144,3 @@
     print str(schedule_object.definition)
     # print schedule_object.is_occupied(time.time())
     # print schedule_object.occupied_periods(time.time(),time.time() + (60 * 60 * 24 * 3))
-=======
-        return [ (1419276095, 1419276200), 
-                 (1419276300, 1419276500) ]
-
-    def is_occupied_day(self, ts):
-        '''Returns True if the Unix timestamp, 'ts', falls on a day that is 
-        "predominantly occupied".  Returns False otherwise.  "Predominantly
-        occupied" means that the number of occupied hours in that day are 
-        more than 65% of the occupied hours in the most occupied day of
-        the week.  So, if Monday has 12 occupied hours and is the most
-        occupied day of the week, this function will return True if the
-        day of the week that 'ts' falls on has more than 7.8 occupied hours.
-        '''
-        return True
->>>>>>> 0180b466
